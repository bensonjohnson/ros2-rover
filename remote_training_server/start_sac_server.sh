#!/bin/bash

# SAC Training Server Startup Script for V620
# Trains a continuous SAC policy using ROCm acceleration
#
# Usage:
#   ./start_sac_server.sh [nats_server] [checkpoint_dir] [log_dir] [additional_args...]
#
# Examples:
#   # Basic usage
#   ./start_sac_server.sh
#
#   # Custom NATS server
#   ./start_sac_server.sh nats://nats.example.com:4222

set -e

echo "=================================================="
echo "SAC Training Server (V620)"
echo "=================================================="

# Configuration
NATS_SERVER=${1:-"nats://nats.gokickrocks.org:4222"}
CHECKPOINT_DIR=${2:-./checkpoints_sac}
LOG_DIR=${3:-./logs_sac}

echo "Configuration:"
echo "  NATS Server: ${NATS_SERVER}"
echo "  Checkpoint Dir: ${CHECKPOINT_DIR}"
echo "  Log Dir: ${LOG_DIR}"
echo ""

# Check we're in the right directory
if [ ! -f "v620_sac_trainer.py" ]; then
  echo "❌ Error: Please run this script from remote_training_server directory"
  echo "Current directory: $(pwd)"
  exit 1
fi

# Create directories
echo "Creating directories..."
mkdir -p ${CHECKPOINT_DIR} ${LOG_DIR}

# Check Python version
echo "Checking Python version..."
PYTHON_VERSION=$(python3 --version 2>&1 | awk '{print $2}')
echo "  Python version: ${PYTHON_VERSION}"

# Check Hardware Acceleration Backend
echo ""
echo "Checking hardware acceleration backend..."

# Detect OS
OS_TYPE=$(uname -s)
echo "  OS: ${OS_TYPE}"

# Check ROCm GPU on Linux
if [ "$OS_TYPE" = "Linux" ]; then
  if command -v rocm-smi &> /dev/null; then
    echo ""
    echo "ROCm GPU detected:"
    rocm-smi --showproductname 2>/dev/null | grep -A1 "GPU" || echo "  (rocm-smi output unavailable)"
  fi
fi

# Verify PyTorch backend
echo ""
echo "Verifying PyTorch acceleration backend..."
python3 -c "
import torch
import sys

# Check CUDA (includes ROCm)
if torch.cuda.is_available():
    print(f'✓ CUDA/ROCm GPU detected: {torch.cuda.get_device_name(0)}')
    print(f'  Device count: {torch.cuda.device_count()}')
    print(f'  CUDA version: {torch.version.cuda}')
    print(f'  Backend: CUDA')
    sys.exit(0)

# Fallback to CPU
print('⚠ No GPU acceleration detected! Will use CPU (slower)')
print('  Backend: CPU')
" 2>&1

# Check required packages
echo ""
echo "Checking required packages..."

MISSING_PACKAGES=()

python3 -c "import torch" 2>/dev/null || MISSING_PACKAGES+=("torch")
python3 -c "import zmq" 2>/dev/null || MISSING_PACKAGES+=("pyzmq")
python3 -c "import numpy" 2>/dev/null || MISSING_PACKAGES+=("numpy")
python3 -c "import tensorboard" 2>/dev/null || MISSING_PACKAGES+=("tensorboard")
python3 -c "import flask" 2>/dev/null || MISSING_PACKAGES+=("flask")

if [ ${#MISSING_PACKAGES[@]} -ne 0 ]; then
  echo "❌ Missing packages: ${MISSING_PACKAGES[@]}"
  echo ""
  echo "Install with:"
  echo "  pip3 install ${MISSING_PACKAGES[@]}"
  exit 1
fi

echo "✓ All required packages installed"

# Check for existing processes
echo ""
echo "Checking for existing processes..."

if pgrep -f v620_sac_trainer > /dev/null; then
  echo "⚠ Found old v620_sac_trainer process(es), killing..."
  pkill -f v620_sac_trainer
  sleep 2
fi

echo "✓ Ready to start"

# ROCm optimizations (environment variables)
if [ "$OS_TYPE" = "Linux" ] && command -v rocm-smi &> /dev/null; then
  echo ""
  echo "Applying ROCm optimizations..."
  export HSA_FORCE_FINE_GRAIN_PCIE=1
  export MIOPEN_FIND_ENFORCE=NONE
  export MIOPEN_DISABLE_CACHE=0 # Enable cache to speed up startup after first run
  echo "✓ ROCm environment variables set"
fi

# Check and warn about file descriptor limits
CURRENT_ULIMIT=$(ulimit -n)
echo ""
echo "Checking file descriptor limits..."
echo "  Current ulimit: ${CURRENT_ULIMIT}"
if [ ${CURRENT_ULIMIT} -lt 65535 ]; then
  echo "  ⚠ Warning: ulimit is below recommended 65535 for MIOpen benchmark"
  echo "  Attempting to raise limit for training process..."
fi

# Start TensorBoard
echo "Starting TensorBoard..."
tensorboard --logdir "$(pwd)/${LOG_DIR}" --port 6006 --bind_all > /dev/null 2>&1 &
TB_PID=$!
echo "TensorBoard running on http://localhost:6006 (PID: ${TB_PID})"

LOG_FILE="${LOG_DIR}/sac_server_$(date +%Y%m%d_%H%M%S).log"

# Launch Python with proper ulimit applied to the process
<<<<<<< HEAD
bash -c "ulimit -n 65535 && exec python3 -u v620_sac_trainer.py \
  --nats_server ${NATS_SERVER} \
  --checkpoint_dir ${CHECKPOINT_DIR} \
  --log_dir ${LOG_DIR} \
  $* \
  2>&1" | tee "${LOG_FILE}" &
=======
# Launch Python with proper ulimit applied (if possible)
# Note: We use a block {} to group commands for the pipe, instead of bash -c string interpolation
{
  if ! ulimit -n 65535 2>/dev/null; then
      echo "⚠ Warning: Failed to raise ulimit to 65535. Current limit: $(ulimit -n)"
      echo "  Proceeding anyway..."
  else
      echo "✓ Raised file descriptor limit to 65535"
  fi
  
  echo "Starting V620 SAC Trainer..."
  exec python3 -u v620_sac_trainer.py \
  --nats_server "${NATS_SERVER}" \
  --checkpoint_dir "${CHECKPOINT_DIR}" \
  --log_dir "${LOG_DIR}" \
  "$@"
} 2>&1 | tee "${LOG_FILE}" &
>>>>>>> 60c8afeb

TRAINER_PID=$!

echo "SAC server PID: ${TRAINER_PID}"
echo "Log file: ${LOG_FILE}"
echo ""

# Set up signal handling
cleanup() {
  echo ""
  echo "🛑 Shutting down SAC server..."
  kill $TRAINER_PID 2>/dev/null || true
  kill $TB_PID 2>/dev/null || true
  echo "✅ Shutdown complete"
  exit 0
}

trap cleanup SIGINT SIGTERM

# Wait for trainer
wait $TRAINER_PID<|MERGE_RESOLUTION|>--- conflicted
+++ resolved
@@ -145,15 +145,6 @@
 
 LOG_FILE="${LOG_DIR}/sac_server_$(date +%Y%m%d_%H%M%S).log"
 
-# Launch Python with proper ulimit applied to the process
-<<<<<<< HEAD
-bash -c "ulimit -n 65535 && exec python3 -u v620_sac_trainer.py \
-  --nats_server ${NATS_SERVER} \
-  --checkpoint_dir ${CHECKPOINT_DIR} \
-  --log_dir ${LOG_DIR} \
-  $* \
-  2>&1" | tee "${LOG_FILE}" &
-=======
 # Launch Python with proper ulimit applied (if possible)
 # Note: We use a block {} to group commands for the pipe, instead of bash -c string interpolation
 {
@@ -163,7 +154,7 @@
   else
       echo "✓ Raised file descriptor limit to 65535"
   fi
-  
+
   echo "Starting V620 SAC Trainer..."
   exec python3 -u v620_sac_trainer.py \
   --nats_server "${NATS_SERVER}" \
@@ -171,7 +162,6 @@
   --log_dir "${LOG_DIR}" \
   "$@"
 } 2>&1 | tee "${LOG_FILE}" &
->>>>>>> 60c8afeb
 
 TRAINER_PID=$!
 
